--- conflicted
+++ resolved
@@ -249,7 +249,6 @@
       (.prompt rl false)))
   ctx)
 
-<<<<<<< HEAD
 (defn- guess-readable? [line]
   (let [state #js {:stack #js [] :mode :normal}]
     (reduce
@@ -289,26 +288,6 @@
       (swap! state assoc :warn? warn?)
       (set-prompt ctx nil warn?)
       (.prompt rl true))))
-=======
-(defn check-readable-cmd [s]
-  (list '(fn [s] (when-not (str/blank? s) (try (read-string s) nil (catch Exception e (.getMessage e))))) s))
-
-(defn check-readable [{:keys [rl state ostream] :as ctx} full?]
-  (call-remote ctx
-    (check-readable-cmd (.-line rl))
-    (fn [ex-str]
-      (if full?
-        (when ex-str
-          (println)
-          (.clearScreenDown ostream)
-          (ut/red #(println "Cannot read:" ex-str))
-          (.prompt rl true))
-        (let [warn? (boolean ex-str)]
-          (when (not= warn? (boolean (:warn? @state)))
-            (swap! state assoc :warn? warn?)
-            (set-prompt ctx nil warn?)
-            (.prompt rl true)))))))
->>>>>>> 96a10282
 
 (defn- state-machine [state-map rf]
   (let [state (volatile! state-map)
@@ -407,7 +386,6 @@
   [_ _ ctx]
   (interrupt ctx))
 
-<<<<<<< HEAD
 (defn- line-up [rl]
   (when-some [[_ prev-line curr-line] (re-find #"([^\r\n]*)(?:\r\n|\r|\n)([^\r\n]*)$" (subs (.-line rl) 0 (.-cursor rl)))]
     (._moveCursor rl (- (inc (max (count prev-line) (count curr-line)))))))
@@ -418,10 +396,7 @@
           curr-line (str start-curr-line end-curr-line)]
       (._moveCursor rl (inc (min (+ (count end-curr-line) (count next-line)) (count curr-line)))))))
 
-(defmethod process[:readline :ready]
-=======
 (defmethod process [:readline :ready]
->>>>>>> 96a10282
   [[_ rl] _ {:keys [sm connect] :as ctx}]
   (let [ctx (assoc ctx :rl rl :completer-fn complete)
         send-input! (-> rl .-_line (.bind rl))
@@ -487,33 +462,20 @@
 
 (defmethod process [:readline :keypress]
   [[_ [chunk key]] _ ctx]
-<<<<<<< HEAD
-  (cond
-    (and (.-ctrl key) (= "o" (.-name key)))
-    (show-doc ctx true)
-
-    (and (.-ctrl key) (= "r" (.-name key))) ; r like run
-    ((:send-input! ctx))
-    
-    :else
-    (do
-      (check-readable ctx)
-      (show-doc ctx false)))
-    ctx)
-=======
   (let [now (current-time-micros)
         is-pasting (< (- now (:last-keypress ctx)) 10000)]
     (cond
       (and (.-ctrl key) (= "o" (.-name key)))
-      (do
-        #_(check-readable ctx true)
-        (show-doc ctx true))
+      (show-doc ctx true)
+      
+      (and (.-ctrl key) (= "r" (.-name key))) ; r like run
+      ((:send-input! ctx))
+    
       :else
       (when-not is-pasting
-        (check-readable ctx false)
+        (check-readable ctx)
         (show-doc ctx false)))
     (assoc ctx :last-keypress now)))
->>>>>>> 96a10282
 
 (defmethod process [:readline :close]
   [_ _ ctx]
