(ns unravel.core
  (:require [clojure.spec.alpha :as spec]
            [cljs.reader]
            [unravel.log :as ud]
            [unravel.node :as un]
            [unravel.version :as uv]
            [unravel.loop :as uo]
            [unravel.jack-in])
  (:import [goog.string StringBuffer]))

(defn fail [message]
  (println message)
  (js/process.exit 1))

(defn print-version! []
  (println "Unravel" uv/version (str "(Lumo " lumo.core/*lumo-version* ")"))
  (js/process.exit 0))

(def help-text
  "Syntax: unravel [--debug] [-c|--classpath <paths>] [--blob blob1 [--blob blob2 ...]] [--flag flag1 [--flag --flag2 ...]] [<host> <port>]\n        unravel --version")

(defn print-help! []
  (println help-text)
  (js/process.exit 0))

(defn init [])

(defn parse-arg [m [arg nxt :as args]]
  (let [switch (fn [test-fn kw]
                 (when (test-fn arg)
                   [(assoc m kw true) (rest args)]))
        single (fn [test-fn kw]
                 (when (test-fn arg)
                   (assert (some? nxt) "Needs parameter")
                   [(assoc m kw nxt) (rest (rest args))]))
        mult (fn mult
               ([test-fn kw] (mult test-fn kw [] identity))
               ([test-fn kw empty-coll] (mult test-fn kw empty-coll identity))
               ([test-fn kw empty-coll val-fn]
                (when (test-fn arg)
                  (assert (some? nxt) "Needs parameter")
                  [(update m kw (fn [elements] (conj (or elements empty-coll) (val-fn nxt)))) (rest (rest args))])))]
    (or
     (switch #{"--version"} :version?)
     (switch #{"--debug"} :debug?)
<<<<<<< HEAD
     (single #{"--method"} :method)
=======
     (switch #{"--help"} :help?)
>>>>>>> cfceab5e
     (mult #{"--classpath" "-c"} :cp)
     (mult #{"--blob"} :blobs)
     (mult #{"--flag"} :flags #{} keyword))))

(defn parse-args [args]
  (loop [m {}
         [arg :as args] args]
    (if-let [[m* args*] (parse-arg m args)]
      (recur m* args*)
      (cond
        (nil? arg)
        m

        (.startsWith arg "-")
        (throw (js/Error. (str "Unknown argument: " arg)))

        :else
        (recur (update m :positional (fn [xs] (conj (or xs []) arg)))
               (rest args))))))



(defn jack-in [method cb]
  (let [cmd (cond-> ["-c" unravel.jack-in/payload]
              method
              (into ["--" ;; need to pass extra padding arg because bash is weird
                     "--method"
                     method]))
        child (.spawn (js/require "child_process")
                      "bash"
                      (into-array cmd))
        waiting? (atom true)
        terminate-fn (fn terminate-fn []
                       (.kill child))
        sb (StringBuffer.)]
    (-> child
        (.on "exit" (fn []
                      (-> child .-stdout .destroy)
                      (-> child .-stderr .destroy)))
        (.on "close" (fn [code signal]
                       (ud/dbug :jack-in/closed {:code code :signal signal}))))
    (-> child .-stderr (.on "data" (fn [data]
                                     (.write js/process.stderr data))))
    (-> child .-stdout (.on "data" (fn [data]
                                     (ud/dbug :from-subprocess (.toString data))
                                     (when @waiting?
                                       (.append sb (.toString data))
                                       (if-let [match (re-find #"\[:jack-in/ready.*" (.toString sb))]
                                         (let [[tag {:keys [port]} :as msg] (cljs.reader/read-string match)]
                                           (reset! waiting? false)
                                           (ud/dbug :jack-in/response msg)
                                           (when (not= tag :jack-in/ready)
                                             (throw (js/Error. "Could not parse :jack-in/ready message")))
                                           (cb port terminate-fn)))))))))

(defn -main [& more]
  (init)
<<<<<<< HEAD
  (let [{:keys [version? debug? positional method] :as args} (parse-args more)]
=======
  (let [{:keys [version?
                help?
                debug?
                positional] :as args}
        (parse-args more)]
>>>>>>> cfceab5e
    (when version? (print-version!))
    (when help? (print-help!))
    (when debug? (reset! ud/debug? true))
    (let [jack-in? (case (count positional)
                     2 false
                     0 true
                     (throw (js/Error. "You need to pass 0 or 2 positional arguments")))
          start-fn (fn [host port terminate-fn]
                     (uo/start (or host "localhost")
                               port
                               terminate-fn
                               args))]
      (if jack-in?
        (jack-in method (fn [port terminate-fn] (start-fn "localhost" port terminate-fn)))
        (start-fn (first positional) (second positional) (fn []))))))<|MERGE_RESOLUTION|>--- conflicted
+++ resolved
@@ -43,11 +43,8 @@
     (or
      (switch #{"--version"} :version?)
      (switch #{"--debug"} :debug?)
-<<<<<<< HEAD
      (single #{"--method"} :method)
-=======
      (switch #{"--help"} :help?)
->>>>>>> cfceab5e
      (mult #{"--classpath" "-c"} :cp)
      (mult #{"--blob"} :blobs)
      (mult #{"--flag"} :flags #{} keyword))))
@@ -105,15 +102,12 @@
 
 (defn -main [& more]
   (init)
-<<<<<<< HEAD
-  (let [{:keys [version? debug? positional method] :as args} (parse-args more)]
-=======
   (let [{:keys [version?
                 help?
                 debug?
+                method
                 positional] :as args}
         (parse-args more)]
->>>>>>> cfceab5e
     (when version? (print-version!))
     (when help? (print-help!))
     (when debug? (reset! ud/debug? true))
