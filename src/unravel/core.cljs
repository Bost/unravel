--- conflicted
+++ resolved
@@ -1,5 +1,6 @@
 (ns unravel.core
   (:require [clojure.spec.alpha :as spec]
+            [clojure.string :as str]
             [cljs.reader]
             [unravel.log :as ud]
             [unravel.node :as un]
@@ -18,52 +19,16 @@
 
 (defn init [])
 
-<<<<<<< HEAD
 (spec/def ::cmdline-args
   (spec/cat
     :options (spec/* (spec/alt
-                       :version #{"--version"}
-                       :debug #{"--debug"}
+                       :version? #{"--version"}
+                       :debug? #{"--debug"}
                        :cp (spec/& (spec/cat :_ #{"--classpath" "-c"} :value string?) (spec/conformer #(:value %)))
                        :blobs (spec/& (spec/cat :_ #{"--blob"} :value string?) (spec/conformer #(:value %)))
                        :flags (spec/& (spec/cat :_ #{"--flag"} :value string?) (spec/conformer #(:value %)))
                        :positionals #(not (.startsWith % "-"))))
     :huh? (spec/* any?)))
-=======
-(defn parse-arg [m [arg nxt :as args]]
-  (let [switch (fn [test-fn kw]
-                 (when (test-fn arg)
-                   [(assoc m kw true) (rest args)]))
-        mult (fn mult
-               ([test-fn kw] (mult test-fn kw [] identity))
-               ([test-fn kw empty-coll] (mult test-fn kw empty-coll identity))
-               ([test-fn kw empty-coll val-fn]
-                (when (test-fn arg)
-                  (assert (some? nxt) "Needs parameter")
-                  [(update m kw (fn [elements] (conj (or elements empty-coll) (val-fn nxt)))) (rest (rest args))])))]
-    (or
-     (switch #{"--version"} :version?)
-     (switch #{"--debug"} :debug?)
-     (mult #{"--classpath" "-c"} :cp)
-     (mult #{"--blob"} :blobs)
-     (mult #{"--flag"} :flags #{} keyword))))
-
-(defn parse-args [args]
-  (loop [m {}
-         [arg :as args] args]
-    (if-let [[m* args*] (parse-arg m args)]
-      (recur m* args*)
-      (cond
-        (nil? arg)
-        m
-
-        (.startsWith arg "-")
-        (throw (js/Error. (str "Unknown argument: " arg)))
-
-        :else
-        (recur (update m :positional (fn [xs] (conj (or xs []) arg)))
-               (rest args))))))
->>>>>>> 36ea0823
 
 (def help-text
   "Syntax: unravel [--debug] [-c|--classpath <paths>] [--blob blob1 [--blob blob2 ...]] [--flag flag1 [--flag --flag2 ...]] [<host> <port>]\n        unravel --version")
@@ -98,41 +63,26 @@
 
 (defn -main [& more]
   (init)
-<<<<<<< HEAD
   (let [options
         (let [{:keys [options huh?]} (spec/conform ::cmdline-args more)]
           (when (seq huh?)
             (fail (str "Do not understand: " (str/join " " huh?) "\n\n" help-text)))
           options)
-        {:keys [version debug positionals] :as options}
+        {:keys [version? debug? positionals] :as options}
         (reduce (fn [m [k v]]
                   (assoc m k
                     (case k
-                      (:debug :version) true
+                      (:debug? :version?) true
                       :cp (into (m k []) (distinct) (str/split v (re-pattern (.-delimiter un/path))))
                       :flags (into (m k #{}) (map (fn [[_ ns name]] (keyword ns name))) (re-seq #"(?:([^\s,/]+)/)?([^\s,]+)" v))
                       (conj (m k []) v)))) 
-          {} options)
-        [host port] (case (count positionals)
-                      1 (cons "localhost" positionals)
-                      2 positionals)]
-    (when version (print-version!))
-    (when debug (reset! ul/debug? true))
-    (uo/start host port options)))
-=======
-  (let [{:keys [version? debug? positional] :as args} (parse-args more)]
+          {} options)]
     (when version? (print-version!))
     (when debug? (reset! ud/debug? true))
-    (let [jack-in? (case (count positional)
-                     2 false
-                     0 true
-                     (throw (js/Error. "You need to pass 0 or 2 positional arguments")))
-          start-fn (fn [host port terminate-fn]
-                     (uo/start (or host "localhost")
-                               port
-                               terminate-fn
-                               args))]
-      (if jack-in?
-        (jack-in (fn [port terminate-fn] (start-fn "localhost" port terminate-fn)))
-        (start-fn (first positional) (second positional) (fn []))))))
->>>>>>> 36ea0823
+    (if-some [[host port] (case (count positionals)
+                            0 nil
+                            1 (cons "localhost" positionals)
+                            2 positionals)]
+      (uo/start host port (fn []) options)
+      (jack-in (fn [port terminate-fn] 
+                 (uo/start "localhost" port terminate-fn options))))))